(defproject         re-com "0.1.6"
  :description      "Reusable UI components for Reagent"
  :url              "https://github.com/Day8/re-com.git"

  :dependencies     [[org.clojure/clojure "1.6.0"]
<<<<<<< HEAD

                     [org.clojure/clojurescript "0.0-2322"]
                     ;[org.clojure/clojurescript "0.0-2411"] ;; Not working on first test

                     [org.clojure/core.async "0.1.338.0-5c5012-alpha"]
=======
                     [org.clojure/clojurescript "0.0-2371"]
                     [org.clojure/core.async "0.1.346.0-17112a-alpha"]
>>>>>>> 1cdf3733
                     [alandipert/storage-atom "1.2.3"]

                     ;[reagent "0.4.3"]
                     [reagent "0.5.0-alpha"]

                     [com.andrewmcveigh/cljs-time "0.2.4"]]

  ;:plugins          [[lein-unpack-resources "0.1.1"]]
  ;
  ;:unpack-resources {:resource     [re-com "0.1.6"]
  ;                   :extract-path "run/resources2"}
  ; FUTURE VERSION SHOULD SUPPORT THE FOLLOWING SYNTAX
  ;:unpack-resources [{:resource     [re-com "0.1.6"]
  ;                    :extract-from "resources"
  ;                    :extract-path "run/resources-com"
  ;                    :overwrite    true}
  ;                   {:resource     [re-frame "0.1.1"]
  ;                    :extract-from "resources"
  ;                    :extract-path "run/resources-frame"}]

  :profiles         {:debug {:debug true}
                     :dev   {:dependencies [[clj-stacktrace "0.2.8"]
<<<<<<< HEAD
                                            [figwheel "0.1.7-SNAPSHOT"]
                                            [spellhouse/clairvoyant "0.0-48-gf5e59d3"]
                                            ]
                             :plugins      [;[lein-cljsbuild "1.0.4-SNAPSHOT"]
                                            [lein-cljsbuild "1.0.3"]
                                            [lein-figwheel "0.1.7-SNAPSHOT"]
                                            [com.cemerick/clojurescript.test "0.3.1"]
                                            ]}}
=======
                                            [spellhouse/clairvoyant "0.0-48-gf5e59d3"]]
                             :plugins      [[lein-cljsbuild "1.0.3"]
                                            [com.cemerick/clojurescript.test "0.3.1"]]}}
>>>>>>> 1cdf3733

  :resource-paths   ["run/resources"]
  ;:jvm-opts         ^:replace ["-Xms2g" "-Xmx2g" "-server"]

  :source-paths     ["src"]
  :test-paths       ["test"]

  ;:clean-targets    ^{:protect false} ["run/resources/public/demofigrun"] ;; "run/compiled/demo" "compiled/prod" "compiled/test"  "run/resources/public/demo" "dev-resources/public/demo"

  ;; Exclude the demo code from the output of either 'lein jar' or 'lein install'
  :jar-exclusions   [#"(?:^|\/)re_demo\/"]

  :cljsbuild        {:builds [{:id "demo"
                               :source-paths   ["src"]
                               :compiler       {:output-to     "run/compiled/demo.js"
                                                :source-map    "run/compiled/demo.js.map"
                                                :output-dir    "run/compiled/demo"
                                                :optimizations :none
                                                :pretty-print  true}}
                              {:id "demofigrun"
                               :source-paths   ["src"]
                               :compiler       {:output-to     "run/resources/public/demo.js"
                                                :source-map    "run/resources/public/demo.js.map"
                                                :output-dir    "run/resources/public/demo"
                                                :optimizations :none
                                                :pretty-print  true}}
                              {:id "demofigdev"
                               :source-paths   ["src"]
                               :compiler       {:output-to     "dev-resources/public/demo.js"
                                                :source-map    "dev-resources/public/demo.js.map"
                                                :output-dir    "dev-resources/public/demo"
                                                :optimizations :none
                                                :pretty-print  true}}
                              {:id "prod"
                               :source-paths   ["src/re_com"]
                               :compiler       {:output-to     "compiled/prod.js"
                                                :output-dir    "compiled/prod"
                                                :preamble      ["reagent/react.min.js"]
                                                :elide-asserts true
                                                :optimizations :advanced
                                                :pretty-print  false}}
                              {:id "test"
                               :source-paths   ["src/re_com" "test"]
                               :compiler       {:output-to    "compiled/test.js"
                                                :source-map   "compiled/test.js.map"
                                                :output-dir   "compiled/test"
                                                :optimizations :none
                                                :pretty-print true}}]}

  :figwheel {
             ;;;;; :http-server-root "public" ;; this will be in resources/
             ;;;;; :server-port 3449          ;; default

             ;; CSS reloading (optional)
             ;; :css-dirs has no default value
             ;; if :css-dirs is set figwheel will detect css file changes and
             ;; send them to the browser
             :css-dirs ["run/resources/public/resources/css"]

             ;; Server Ring Handler (optional)
             ;; if you want to embed a ring handler into the figwheel http-kit
             ;; server
             ;;;;; :ring-handler example.server/handler

             ;; To be able to open files in your editor from the heads up display
             ;; you will need to put a script on your path.
             ;; that script will have to take a file path and a line number
             ;; ie.
             ;;
             ;; #! /bin/sh
             ;; emacsclient -n +$2 $1
             ;;
             ;;;;; :open-file-command "myfile-opener"
             }

  :aliases          {"auto-demo" ["do" "clean," "cljsbuild" "clean," "cljsbuild" "auto" "demo,"]
                     "auto"      ["do" "cljsbuild" "auto" "demo,"]
                     "once"      ["do" "cljsbuild" "once" "demo,"]
                     "auto-test" ["do" "clean," "cljsbuild" "auto" "test"]}
  )<|MERGE_RESOLUTION|>--- conflicted
+++ resolved
@@ -3,16 +3,13 @@
   :url              "https://github.com/Day8/re-com.git"
 
   :dependencies     [[org.clojure/clojure "1.6.0"]
-<<<<<<< HEAD
 
-                     [org.clojure/clojurescript "0.0-2322"]
+                     ;[org.clojure/clojurescript "0.0-2322"]
+                     [org.clojure/clojurescript "0.0-2371"]
                      ;[org.clojure/clojurescript "0.0-2411"] ;; Not working on first test
 
-                     [org.clojure/core.async "0.1.338.0-5c5012-alpha"]
-=======
-                     [org.clojure/clojurescript "0.0-2371"]
+                     ;[org.clojure/core.async "0.1.338.0-5c5012-alpha"]
                      [org.clojure/core.async "0.1.346.0-17112a-alpha"]
->>>>>>> 1cdf3733
                      [alandipert/storage-atom "1.2.3"]
 
                      ;[reagent "0.4.3"]
@@ -35,7 +32,6 @@
 
   :profiles         {:debug {:debug true}
                      :dev   {:dependencies [[clj-stacktrace "0.2.8"]
-<<<<<<< HEAD
                                             [figwheel "0.1.7-SNAPSHOT"]
                                             [spellhouse/clairvoyant "0.0-48-gf5e59d3"]
                                             ]
@@ -44,11 +40,6 @@
                                             [lein-figwheel "0.1.7-SNAPSHOT"]
                                             [com.cemerick/clojurescript.test "0.3.1"]
                                             ]}}
-=======
-                                            [spellhouse/clairvoyant "0.0-48-gf5e59d3"]]
-                             :plugins      [[lein-cljsbuild "1.0.3"]
-                                            [com.cemerick/clojurescript.test "0.3.1"]]}}
->>>>>>> 1cdf3733
 
   :resource-paths   ["run/resources"]
   ;:jvm-opts         ^:replace ["-Xms2g" "-Xmx2g" "-server"]
