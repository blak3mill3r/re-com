--- conflicted
+++ resolved
@@ -79,13 +79,8 @@
       []
       [v-box
        :gap "15px"
-<<<<<<< HEAD
-       :children [[title :label "Checkboxes"]
-                  [gap :size "0px"]
-=======
        :children [[title :label "[checkbox ... ]"]
                   [gap :size "0px"]                         ;; Double the 15px gap from the parent v-box
->>>>>>> b9799b0f
                   [checkbox
                    :label "always ticked (state stays true when you click)"
                    :model (= 1 1)]    ;; true means always ticked
@@ -142,13 +137,8 @@
       []
       [v-box
        :gap "15px"
-<<<<<<< HEAD
-       :children [[title :label "Radio Buttons"]
-                  [gap :size "0px"]
-=======
        :children [[title :label "[radio-button ... ]"]
                   [gap :size "0px"]                         ;; Double the 15px gap from the parent v-box
->>>>>>> b9799b0f
                   [v-box
                    :children [(doall (for [c ["red" "green" "blue"]]    ;; Notice the ugly "doall"
                                        ^{:key c}                        ;; key should be unique within this compenent
@@ -161,38 +151,24 @@
 
 (defn inputs-demo
   []
-  (let [text-val        (reagent/atom nil)
+  (let [text-val        (reagent/atom "text ")
         disabled?       (reagent/atom false)
-<<<<<<< HEAD
         change-on-blur? (reagent/atom true)]
-=======
-        change-on-blur? (reagent/atom false)
-        ]
->>>>>>> b9799b0f
     (fn
       []
       [v-box
        :gap      "15px"
-<<<<<<< HEAD
        :children [[title :label "Inputs"]
                   [gap :size "0px"]
                   [h-box
-                   :gap      "30px"
-                   :align    :start
-=======
-       :children [[title :label "[input-text ... ]"]
-                  [gap :size "0px"]                         ;; Double the 15px gap from the parent v-box
-                  [h-box
-                   :gap      "20px"
-
->>>>>>> b9799b0f
+                   :gap      "15px"
+                   :align    :center
                    :children [[input-text
                                :model           text-val
-                               :placeholder     "placeholder message"
+                               :placeholder     "Type something"
                                :on-change       #(reset! text-val %)
                                :change-on-blur? change-on-blur?
                                :disabled?       disabled?]
-<<<<<<< HEAD
                               [v-box
                                :gap      "15px"
                                :children [[label
@@ -223,6 +199,48 @@
                                            :on-click #(reset! text-val "blah")]]]]]]])))
 
 
+(defn inputs-demo-mike
+  []
+  (let [text-val        (reagent/atom nil)
+        disabled?       (reagent/atom false)
+        change-on-blur? (reagent/atom false)
+        ]
+    (fn
+      []
+      [v-box
+       :gap      "15px"
+       :children [[title :label "[input-text ... ]"]
+                  [gap :size "0px"]                         ;; Double the 15px gap from the parent v-box
+                  [h-box
+                   :gap      "20px"
+
+                   :children [[input-text
+                               :model           text-val
+                               :placeholder     "placeholder message"
+                               :on-change       #(reset! text-val %)
+                               :change-on-blur? change-on-blur?
+                               :disabled?       disabled?]
+
+                              [v-box
+                               :gap "15px"
+                               :children [[label :label (str ":model is currently: '" (if @text-val @text-val "nil") "'")]
+                                          [checkbox
+                                           :label     ":change-on-blur? (when should on-change be called?  On each key press OR on-blur)"
+                                           :model     change-on-blur?
+                                           :on-change (fn [val]
+                                                        (reset! change-on-blur? val))]
+                                          [checkbox
+                                           :label     ":disabled?"
+                                           :model     disabled?
+                                           :on-change (fn [val]
+                                                        (reset! disabled? val))]
+                                          [button
+                                           :label    "Set :model to 'blah'"
+                                           :on-click #(reset! text-val "blah")]
+                                          ]]]]]])))
+
+
+
 (defn hyperlink-demo
   []
   (fn
@@ -262,26 +280,6 @@
                               ]]
                   ]])))
 
-=======
-
-                              [v-box
-                               :gap "15px"
-                               :children [[label :label (str ":model is currently: '" (if @text-val @text-val "nil") "'")]
-                                          [checkbox
-                                            :label     ":change-on-blur? (when should on-change be called?  On each key press OR on-blur)"
-                                            :model     change-on-blur?
-                                            :on-change (fn [val]
-                                                         (reset! change-on-blur? val))]
-                                           [checkbox
-                                            :label     ":disabled?"
-                                            :model     disabled?
-                                            :on-change (fn [val]
-                                                         (reset! disabled? val))]
-                                           [button
-                                            :label    "Set :model to 'blah'"
-                                            :on-click #(reset! text-val "blah")]
-                                           ]]]]]])))
->>>>>>> b9799b0f
 
 (defn panel
   []
@@ -291,5 +289,6 @@
               [checkboxes-demo]
               [radios-demo]
               [inputs-demo]
+              [inputs-demo-mike]
               [hyperlink-demo]
               [gap :size "100px"]]])