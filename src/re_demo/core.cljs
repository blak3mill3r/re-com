--- conflicted
+++ resolved
@@ -120,11 +120,7 @@
                   [scroller
                     :child [box
                             :size      "auto"
-<<<<<<< HEAD
-                            :padding   "15px 0px 5px 0px"         ;; top right bottom left
-=======
-                            ;;:padding   "15px 5px"         ;; top bottom <== TODO: [GR] NO, it's top/bottom right/left
->>>>>>> 446aad99
+                            ;:padding   "15px 0px 5px 0px"         ;; top right bottom left
                             :child     [(:panel (re-com.tabs/find-tab @selected-tab-id tabs-definition))]]] ;; the tab panel to show, for the selected tab
                    ]])))
 
