(ns re-demo.modals
  (:require-macros [cljs.core.async.macros :refer [go]])
  (:require [re-com.util     :as    util]
<<<<<<< HEAD
            [re-com.core     :refer [button label spinner progress-bar title]]
            [re-com.box      :refer [h-box v-box box gap]]
            [re-com.dropdown :refer [single-dropdown filter-choices-by-keyword]]
=======
            [re-com.core     :refer [button label spinner progress-bar title md-circle-icon-button]]
            [re-com.box      :refer [h-box v-box box gap line]]
            [re-com.dropdown :refer [single-dropdown find-choice filter-choices-by-keyword]]
>>>>>>> 6ffbff95
            [re-com.popover  :refer [popover-content-wrapper popover-anchor-wrapper]]
            [re-com.modal    :refer [modal-window cancel-button looper domino-process]]
            [cljs.core.async :refer [<! >! chan close! put! take! alts! timeout]]
            [re-demo.utils   :refer [panel-title component-title]]
            [reagent.core    :as    reagent]))


(def demos [{:id 1 :label "Basic example"}
            {:id 2 :label "Other variations"}])

(def progress-percent (reagent/atom 0))                     ;; TODO: Remove this dirty global!

(defn cpu-delay
  [num-times]
  (let [waste-time  #(Math.tan (Math.tan (+ %1 %2)))         ;; tan is a time consuming operation
        iterations  (if (nil? num-times) 10 num-times)]
    (println "starting cpu-delay")
    (dotimes [n iterations]
      ;(doall (reduce waste-time n (range 1000000)))
      (reduce waste-time n (range 1000))
      (println "finished cpu-delay"))))



(defn modal-button
  "Render a button to launch a modal window"
  [& {:keys [label on-click]}]
  [button
   :label    label
   :on-click on-click
   :style {:margin "1px" :height "39px"}
   :class "btn-info"])


;; ------------------------------------------------------------------------------------
;;  MODAL PROCESSING #1 - Long running with progress and cancel
;; ------------------------------------------------------------------------------------

(def serious-process-1-status (reagent/atom nil)) ;; :running, :finished, :cancelled

(defn serious-process-1-modal-markup
  []
  [:div {:style {:max-width "300px"}}
   [:p "Doing some serious processing. This might take some time, so hang on a moment..."]])

(defn serious-process-1-chunk
  [chunk-index chunks percent]
  (println (str "START serious-processing 1: " chunk-index " of " chunks " (" percent "%)"))
  (reset! progress-percent percent)
  (if (= @serious-process-1-status :running)
    (cpu-delay 10)
    (println "CANCELLED!")))


;; ------------------------------------------------------------------------------------
;;  MODAL PROCESSING #2 - Short running with progress only
;; ------------------------------------------------------------------------------------

(def serious-process-2-status (reagent/atom nil)) ;; :running, :finished, :cancelled

(defn serious-process-2-modal-markup
  []
  [:div {:style {:max-width "600px"}}
   [:img.img-rounded.smooth.pull-right
    {:src   "img/Guru.jpg"
     :style {:width "145px" :margin "20px"}}]
   [:h4 "Modal Demo #2"]
   [:p "This is the second modal demo and it is different to the first one, in terms of message displayed, length of process and what controls are displayed (in this case you can't cancel it. This is the second modal demo and it is different to the first one, in terms of message displayed, length of process and what controls are displayed (in this case you can't cancel it. "]])

(defn serious-process-2-chunk
  [chunk-index chunks percent]
  (println (str "START serious-processing 2: " chunk-index " of " chunks " (" percent "%)"))
  (reset! progress-percent percent)
  (if (= @serious-process-2-status :running)
    (cpu-delay 10)
    (println "CANCELLED!")))


;; ------------------------------------------------------------------------------------
;;  MODAL PROCESSING USE CASE 1 - Loading a URL
;; ------------------------------------------------------------------------------------

(defn system-load-url
  "Simulate the system's load-url functionality (will call back in 3 seconds)."
  [url callback]
  (let [err  nil
        data "<?xml version=\"1.0\" encoding=\"UTF-8\"?><data>here it is!</data>"]
    (js/setTimeout #(callback err data) 3000)))

;; ------------------------------------------------------------------------------------

(defn loading-url-modal
  "Show this modal window when loading a url"
  [url loading?]
  [modal-window
   :markup [:div {:style {:max-width "600px"}}
            [:p (str "Loading data from '" url "'...")]
            [spinner]
            [cancel-button #(reset! loading? false)]]])


(defn load-url
  "Load some data from the remote server"
  [url loading?]
  (println (str "*** Loading data from: " url))
  (system-load-url
    url
    (fn [err data]
      (if err
        (do
          (println (str "*** ERROR: " err))
          ;; ***** HANDLE ERROR HERE
          )
        (do
          (if @loading?
            (do
              (println (str "*** Data returned: " data))
              ;; ***** PROCESS THE RETURNED DATA HERE
              )
            (println "*** CANCELLED!"))
          (reset! loading? false))))))


(defn test-load-url
  "Create a button to test the modal component for loading a url"
  []
  (let [loading? (reagent/atom false)
        url      "http://static.day8.com.au/locations.xml"]
    (fn []
      [:div
       [modal-button
        :label  "1. I/O Load url"
        :on-click #(do
                    (reset! loading? true)
                    (load-url url loading?))]
       (when @loading?
         [loading-url-modal url loading?])])))


;; ------------------------------------------------------------------------------------
;;  MODAL PROCESSING USE CASE 2 - Write to disk
;; ------------------------------------------------------------------------------------

(defn system-write-path
  "Simulate the system's load-url functionality (will call back in 3 seconds)."
  [path data callback]
  (let [err  "The file could not be saved - Disk Full!"
        data nil]
    (js/setTimeout #(callback err data) 3000)))

;; ------------------------------------------------------------------------------------

(defn writing-disk-modal
  "Show this modal window when saving to disk"
  [path writing?]
  [modal-window
   :markup [:div {:style {:max-width "600px"}}
            [:p (str "Saving '" path "'...")]
            [:div {:style {:display "flex"}}
             [:div {:style {:margin "auto"}}
              [:img {:src "resources/img/spinner.gif" :style {:margin-right "12px"}}]
              [button
               :label    "STOP!"
               :on-click #(reset! writing? false)
               :class    "btn-danger"]]]]])

(defn write-disk
  [path writing?]
  (println (str "*** Saving data to: " path))
  (system-write-path
    path
    "data to write to path"
    (fn [err data]
      (if err
        (do
          (println (str "*** ERROR: " err))
          ;; ***** PROCESS THE RETURNED DATA HERE
          (reset! writing? false)
          )
        (do
          (if writing?
            (do
              (println (str "*** SAVED!"))
              ;; FURTHER PROCESSING HERE IF REQUIRED
              )
            (println "*** CANCELLED!"))
          (reset! writing? false))))))


(defn test-write-disk
  "Create a button to test the modal component for writing to disk"
  []
  (let [writing? (reagent/atom false)
        mwi-file "C:\\Day8\\MWIEnhancer\\test.mwi"]
    (fn []
      [:div
       [modal-button
        :label    "2. I/O Save to disk"
        :on-click #(do
                    (reset! writing? true)
                    (write-disk mwi-file writing?))]
       (when @writing?
         [writing-disk-modal mwi-file writing?])
       ])
    ))

;; ------------------------------------------------------------------------------------
;;  MODAL PROCESSING USE CASE 3 - Calculating pivot totals
;; ------------------------------------------------------------------------------------

;(defn calcing-pivot-totals-modal
;  []
;  "Show this modal window when calculating pivot totals"
;  [modal-window
;   :markup [:div {:style {:max-width "200px"}}
;            [:p {:style {:text-align "center"}}
;             [:strong "Calculating pivot totals"] [:br] "Please wait..."]]])
;
;(defn calc-pivot-totals
;  [calculating?]
;  "Calculate pivot totals"
;  (println "calc-pivot-totals START")
;  (cpu-delay 500)
;  ;; ***** PROCESS THE RETURNED DATA HERE
;  (println "calc-pivot-totals END")
;  (reset! calculating? false))
;
;
;(defn test-calc-pivot-totals
;  []
;  "Create a button to test the modal component for calculating pivot totals"
;  (let [calculating? (reagent/atom false)]
;    (fn []
;      [:div
;       [modal-button
;        :label    "3. CPU-S Pivot calc"
;        :on-click #(do
;                     (reset! calculating? true)
;                     (start-cpu-intensive (fn [] (calc-pivot-totals calculating?)))
;                     )] ;; Delay call to allow modal to show
;       (when @calculating?
;         [calcing-pivot-totals-modal])])))


;; ------------------------------------------------------------------------------------
;;  MODAL PROCESSING USE CASE 4 - Processing a large in-memory XML file (chunked)
;; ------------------------------------------------------------------------------------

;(defn fib [a b] (cons a (lazy-seq (fib b (+ b a)))))
;
;(defn process-xml-modal
;  [calculating?]
;  "Show this modal window when chunking through an in memory XML file (actualy we're justing calcing fibs)"
;  [modal-window
;   :markup [:div {:style {:max-width "200px"}}
;            [:p {:style {:text-align "center"}}
;             [:strong "Processing large XML file"] [:br]
;             [:strong "(actually, just reusing fib)"] [:br]
;             "Please wait..."]
;            [spinner]
;            [cancel-button #(reset! calculating? false)]]])
;
;
;(defn process-xml
;  []
;  (let [chunks 5]
;
;    (fn [p1 p2]
;      (let [chunk-result (take chunks (fib p1 p2))
;            new-p1       (+ (last chunk-result) (last (butlast chunk-result)))
;            new-p2       (+ new-p1 (last chunk-result))
;            next-params  [new-p1 new-p2]]
;
;        (println (str "(fib " p1 " "  p2 ") = " chunk-result " next = " next-params))
;        ;; ***** PROCESS THE RETURNED DATA HERE
;        (cpu-delay 50)
;        (if (< new-p1 420196140727489660)
;          next-params
;          nil)))))
;
;
;(defn test-process-xml
;  []
;  "Create a button to test the modal component for calculating pivot totals"
;  (let [calculating? (reagent/atom false)]
;    (fn []
;      [:div
;       [modal-button
;        :label    "4. CPU-M Process XML (chunked)"
;        :on-click #(modal-multi-chunk-runner
;                    process-xml
;                    [1 1]
;                    calculating?)]
;       (when @calculating?
;         [process-xml-modal calculating?])])))


;; ------------------------------------------------------------------------------------
;;  MODAL PROCESSING USE CASE 5.2 - MWI Enhancer modifying EDN in steps (multiple fn calls, not chunked)
;;   - LOCAL ATOMS
;; ------------------------------------------------------------------------------------

;(defn mwi-step-2-1
;  []
;  (println "IN: mwi-step-2-1")
;  (cpu-delay 200)
;  true) ;; true to continue the process, false to cancel it
;
;(defn mwi-step-2-2
;  [p1 p2]
;  (println (str "IN: mwi-step-2-2. Params=" p1 "," p2))
;  (cpu-delay 300)
;  true) ;; continue
;
;(defn mwi-step-2-3
;  []
;  (println "IN: mwi-step-2-3")
;  (cpu-delay 400)
;  true) ;; continue
;
;(defn progress-msg-2 ;; msg doesn't update if it's placed directly in mwi-steps-modal-2
;  [progress-msg]
;  (println (str "progress-msg: " @progress-msg))
;  [:span @progress-msg])
;
;(defn mwi-steps-modal-2
;  [progress-msg progress-percent calculating?]
;  "Show this modal window when chunking through an in memory XML file (actualy we're justing calcing fibs)"
;  [modal-window
;   :markup [:div {:style {:max-width "500px"}}
;            [:p {:style {:text-align "center"}}
;             [:strong "Recalculating..."] [:br]
;             [:strong "Current step: "] [progress-msg-2 progress-msg]]
;            [progress-bar :model progress-percent]
;            [cancel-button #(reset! calculating? false)]]])
;
;(defn mwi-steps-2
;  []
;  (let [steps [{:fn mwi-step-2-1                   :msg "2. Performing step 1" :percent 0}
;               {:fn mwi-step-2-2 :params [1 "two"] :msg "2. Performing step 2" :percent 33}
;               {:fn mwi-step-2-3                   :msg "2. Performing step 3" :percent 67}]]
;
;    (fn [step-to-process progress-msg progress-percent ui-updated?]
;      (let [this-step (get steps step-to-process)]
;        (if-not @ui-updated?
;          (do
;            (swap! ui-updated? not)
;            (println (str "mwi-steps-2 UPDATE-UI step " step-to-process ": " (:msg this-step)))
;            (reset! progress-msg (:msg this-step))
;            (reset! progress-percent (:percent this-step))
;            [step-to-process progress-msg progress-percent ui-updated?]) ;; Go again, run SAME step
;          (do
;            (swap! ui-updated? not)
;            (println (str "mwi-steps-2 step " step-to-process ": " (:msg this-step)))
;            (let [step-result (apply (:fn this-step) (:params this-step))]
;              (if (and step-result (< step-to-process (dec (count steps))))
;                [(inc step-to-process) progress-msg progress-percent ui-updated?] ;; Go again, run next step
;                nil))))))))
;
;(defn test-mwi-steps-2
;  []
;  "Create a button to test the modal component for calculating multiple mwi steps"
;  (let [calculating?     (reagent/atom false)
;        progress-msg     (reagent/atom "")
;        progress-percent (reagent/atom 0)
;        ui-updated?      (atom false)]
;    (fn []
;      [:div
;       [modal-button
;        :label    "5.1. CPU-M Modify EDN in steps (unchunked)"
;        :on-click #(modal-multi-chunk-runner
;                    mwi-steps-2
;                    [0 progress-msg progress-percent ui-updated?]
;                    calculating?)]
;       (when @calculating?
;         [mwi-steps-modal-2
;          progress-msg
;          progress-percent
;          calculating?])])))


;; ------------------------------------------------------------------------------------
;;  core.async tests
;; ------------------------------------------------------------------------------------

(defn cancellable-step
  [continue? func]
  (fn [val]
    (if @continue?
      (func val)
      [false val])))


(defn fib-step
  [{:keys [step-num] :as params}]
  (cpu-delay step-num)
  [(< step-num 10)
   (assoc params :step-num (inc step-num))])


(defn test-core-async-looper
  "Create a button to test looper"
  []
  (let [calculating? (reagent/atom false)
        progress-percent (reagent/atom 0)]
    (fn []
      [:div
       [modal-button
        :label    "5.2. looper"
        ;#(looper {:params [1 1] :results []} fib-step calculating?)]
        :on-click #(do
                    (reset! calculating? true)
                    (looper
                      :initial-value {:params [1 1] :results []}
                      :func          (cancellable-step calculating? fib-step)
                      :when-done     (fn [] (reset! calculating? false)))
                    (println "FINISHED!!!!"))]
       (when @calculating?
         [modal-window
          :markup [:div {:style {:width "300px"}}
                   [:p {:style {:text-align "center"}}
                    [:strong "Calculating fibonacci numbers..."]]
                   [spinner]
                   [cancel-button #(reset! calculating? false)]]])])))


;; ------------------------------------------------------------------------------------


(defn do-stuff
  [payload]
  (println (str "do-stuff - payload = " payload))
  (cpu-delay 200)
  (assoc payload :do-stuff-result 100))

(defn do-more-stuff
  [payload]
  (println (str "do-more-stuff - payload = " payload))
  (cpu-delay 300)
  (assoc payload :do-more-stuff-result 200))

(defn do-even-more-stuff
  [payload]
  (println (str "do-even-more-stuff - payload = " payload))
  (cpu-delay 400)
  (assoc payload :do-even-more-stuff-result 300 :a 99 :b 99))

(defn do-processing
  [calculating? progress-msg progress-percent]
  (let [set-atoms (fn [msg percent]
                    (reset! progress-msg     msg)
                    (reset! progress-percent percent)
                    nil)]
    (reset! calculating? true)
    (domino-process
      {:a 1 :b 2}
      calculating?
      [#(set-atoms "Performing step 1" 0)
       do-stuff
       #(set-atoms "Performing step 2" 33)
       do-more-stuff
       #(set-atoms "Performing step 3" 67)
       do-even-more-stuff
       ;#(set-atoms "Performing step 4" 80)
       ;#(looper {:params [1 1] :results []} fib-step calculating?)
       ;#(set-atoms "Performing step 5" 90)
       ;#(looper {:params [1 1] :results []} fib-step calculating?)
       #(set-atoms "Finished" 100)
       #(do
         (reset! calculating? false)
         (println (str "RESULT = " %1))
         nil)])))

#_(defn do-processing
  [calculating? progress-msg progress-percent]
  (reset! calculating? true)
  (reset! progress-msg "Performing step 1")
  (reset! progress-percent 0)
  (go (let [pause  (<! (timeout 20))
            result (do-stuff {:a 1 :b 2})
            pause  (<! (timeout 20))]
        (when @calculating?
          (reset! progress-msg "Performing step 2")
          (reset! progress-percent 33)
          (let [pause  (<! (timeout 20))
                result (do-more-stuff result)
                pause  (<! (timeout 20))]
            (when @calculating?
              (reset! progress-msg "Performing step 3")
              (reset! progress-percent 67)
              (let [pause  (<! (timeout 20))
                    result (do-even-more-stuff result)]
                (println (str "RESULT = " result))
                (reset! calculating? false))))))))

(defn test-core-async
  "Create a button to test the core.async version"
  []
  (let [calculating? (reagent/atom false)
        progress-msg     (reagent/atom "{initial-value}")
        progress-percent (reagent/atom 0)]
    (fn []
      [:div
       [modal-button
        :label    "5.3. domino-process"
        :on-click #(do-processing calculating? progress-msg progress-percent)]
       (when @calculating?
         [modal-window
          :markup [:div {:style {:width "300px"}}
                   [:p {:style {:text-align "center"}}
                    [:strong "Recalculating..."] [:br]
                    [:strong "Current step: "] [(fn [] [:span @progress-msg])]]
                   [progress-bar
                    :model progress-percent]
                   [cancel-button #(reset! calculating? false)]]])])))


;; ------------------------------------------------------------------------------------
;;  MODAL PROCESSING USE CASE 6 - Creating large JSON data for writing (chunked), then writing (a type A I/O job).
;; ------------------------------------------------------------------------------------


;(def chunked-json-progress-msg     (reagent/atom ""))
;(def chunked-json-progress-percent (reagent/atom 0))
;
;(defn chunked-xml-in-sequence
;  []
;  (let [chunks 5]
;
;    (fn [p1 p2]
;      (let [chunk-result (take chunks (fib p1 p2))
;            new-p1       (+ (last chunk-result) (last (butlast chunk-result)))
;            new-p2       (+ new-p1 (last chunk-result))
;            next-params  [new-p1 new-p2]]
;
;        (println (str "(fib " p1 " "  p2 ") = " chunk-result " next = " next-params))
;        ;; ***** PROCESS THE RETURNED DATA HERE
;        (cpu-delay 50)
;        (if (< new-p1 420196140727489660)
;          next-params
;          nil)))
;    ))
;
;(defn write-disk-in-sequence
;  [path writing?]
;  (println (str "*** Saving data to: " path))
;  (system-write-path
;   path
;   "data to write to path"
;   (fn [err data]
;     (if err
;       (do
;         (println (str "*** ERROR: " err))
;         ;; ***** PROCESS THE RETURNED DATA HERE
;         (reset! writing? false)
;         )
;       (do
;         (if writing?
;           (do
;             (println (str "*** SAVED!"))
;             ;; FURTHER PROCESSING HERE IF REQUIRED
;             )
;           (println "*** CANCELLED!"))
;         (reset! writing? false))))))
;
;(defn update-chunked-json-ui
;  [msg percent]
;  (println (str "update-chunked-json-ui: " msg))
;  (reset! chunked-json-progress-msg msg)
;  (reset! chunked-json-progress-percent percent)
;  true) ;; continue
;
;(defn chunked-json-modal
;  [progress-msg progress-percent calculating?]
;  "Show this modal window when chunking through an in memory XML file (actualy we're justing calcing fibs)"
;  [modal-window
;   :markup [:div {:style {:max-width "500px"}}
;            [:p {:style {:text-align "center"}}
;             [:strong "Recalculating..."] [:br]
;             [:strong "Current step: "] [progress-msg progress-msg]]
;            [progress-bar :model progress-percent]
;            [cancel-button #(reset! calculating? false)]]])
;
;(defn chunked-json
;  []
;  (let [mwi-file "C:\\Day8\\MWIEnhancer\\test.mwi"
;        running? (reagent/atom false) ;; TODO!
;        steps    [{:fn update-chunked-json-ui   :params ["1. Creating JSON " 0]}
;                  {:fn modal-multi-chunk-runner :params [chunked-xml-in-sequence [1 1] running?]} ;; TODO: running?
;                  {:fn update-chunked-json-ui   :params ["2. Writing JSON" 50]}
;                  {:fn write-disk-in-sequence   :params [mwi-file running?]}]] ;; TODO: running?
;
;    (fn [step-to-process]
;      (let [this-step (get steps step-to-process)]
;        (println (str "chunked-json step " step-to-process ": " (:msg this-step)))
;        (let [step-result ((:fn this-step) (:params this-step))]
;          (if (and step-result (< step-to-process (dec (count steps))))
;            (inc step-to-process)
;            nil))))))
;
;(defn test-chunked-json
;  []
;  "Create a button to test the modal component for calculating multiple mwi steps
;  "
;  (let [calculating? (reagent/atom false)]
;    (fn []
;      [:div
;       [modal-button
;        :label    "[TODO] 6. CPU-M Create JSON (chunked), write to disk"
;        :on-click #(modal-multi-chunk-runner  chunked-json [0] calculating?)]
;       (when @calculating?
;         [chunked-json-modal
;          chunked-json-progress-msg
;          chunked-json-progress-percent
;          calculating?])])))


;; ------------------------------------------------------------------------------------
;;  MODAL PROCESSING USE CASE 7 - Arbitrarily complex input form
;; ------------------------------------------------------------------------------------

(defn test-form-markup
  [form-data process-ok process-cancel]
  [:div {:style {:padding "5px" :background-color "cornsilk" :border "1px solid #eee"}} ;; [:form {:name "pform" :on-submit ptest-form-submit}
   [:h3 "Welcome to MWI Enhancer"]
   [:div.form-group
    [:label {:for "pf-email"} "Email address"]
    [:input#pf-email.form-control
     {:name        "email"
      :type        "text"
      :placeholder "Enter email"
      :style       {:width "250px"}
      :value       (:email @form-data)
      :on-change   #(swap! form-data assoc :email (-> % .-target .-value))}]
    ]
   [:div.form-group
    [:label {:for "pf-password"} "Password"]
    [:input#pf-password.form-control
     {:name        "password"
      :type        "password"
      :placeholder "Enter password"
      :style       {:width "250px"}
      :value       (:password @form-data)
      :on-change   #(swap! form-data assoc :password (-> % .-target .-value))}]
    ]
   [:div.checkbox
    [:label
     [:input
      {:name      "remember-me"
       :type      "checkbox"
       :checked   (:remember-me @form-data)
       :on-change #(swap! form-data assoc :remember-me (-> % .-target .-checked))}
      "Remember me"]]]
   [:hr {:style {:margin "10px 0 10px"}}]
   [button
    :label    "Sign in"
    :on-click process-ok
    :class "btn-primary"]
   [:span " "]
   [button
    :label    "Cancel"
    :on-click process-cancel]])


(defn test-modal-dialog
  "Create a button to test the modal component for modal dialogs"
  []
  (let [showing?       (reagent/atom false)
        form-data      (reagent/atom {:email       "gregg.ramsey@day8.com.au"
                                      :password    "abc123"
                                      :remember-me true})
        save-form-data (reagent/atom nil)
        process-ok     (fn [event]
                         (reset! showing? false)
                         (println "Submitted form data: " @form-data)
                         ;; ***** PROCESS THE RETURNED DATA HERE
                         false) ;; Prevent default "GET" form submission (if used)
        process-cancel (fn [event]
                         (reset! form-data @save-form-data)
                         (reset! showing? false)
                         (println "Cancelled form data: " @form-data)
                         false)]
    (fn []
      [:div
       [modal-button
        :label    "7. Modal Dialog"
        :on-click #(do
                    (reset! save-form-data @form-data)
                    (reset! showing? true))]
       (when @showing? [modal-window
                        :markup [test-form-markup
                                 form-data
                                 process-ok
                                 process-cancel]])])))



(defn demo1
  []
  (let [show-modal-popover? (reagent/atom false)]
    [:div.container
     {:style {:width "100%" :margin-top "20px" :margin-left "0px" :margin-right "0px"}}
     [:div.row
      [::div.col-xs-10
       [:div {:style {:display "flex" :flex-flow "row" :flex-wrap "wrap"}} ;; Modal wrapper

        [popover-anchor-wrapper
         :showing? show-modal-popover?
         :position :left-center
         :anchor   [:input.btn.btn-info
                    {:style         {:margin "1px" :height "39px"}
                     :type          "button"
                     :value         "Long"
                     :on-mouse-over #(reset! show-modal-popover? true)
                     :on-mouse-out  #(reset! show-modal-popover? false)
                     :on-click      #(cpu-delay 10)
                    #_#(chunk-runner
                      serious-process-1-chunk
                      serious-process-1-status
                      250)}]
         :popover  [popover-content-wrapper
                    :showing?         show-modal-popover?
                    :position         :left-center
                    :width            "300px"
                    :body             [:div
                                       [:p "Click on this button to launch a modal demo. The demo will start an intensive operation and..."]
                                       [:p "It will have a progress bar which looks something like this:"]
                                       [:div.progress
                                        [:div.progress-bar
                                         {:role  "progressbar"
                                          :style {:width "60%"}}
                                         "60%"]]]]]
        [test-load-url]          ;; 1 - Loading URL
        [test-write-disk]        ;; 2 - Writing to disk
        ;[test-calc-pivot-totals] ;; 3 - Calculating pivot totals
        ;[test-process-xml]       ;; 4 - Processing a large in-memory XML file (chunked)
        ;[test-mwi-steps-2]       ;; 5.X - MWI Enhancer modifying EDN in steps (multiple fn calls, not chunked)
        [test-core-async-looper] ;; 5.2 - core.async looper
        [test-core-async]        ;; 5.3 - core.async version of this
        ;[test-chunked-json]      ;; 6 - Creating large JSON data for writing (chunked), then writing (a type A I/O job).
        [test-modal-dialog]      ;; 7 - Arbitrarily complex input form
        ]]]]))


(defn demo2
  []
  [h-box
   :width "400px"
   :height "200px"
   :class    "has-warning form-control"
   :style    {:background-color "yellow"
              :border "1px solid red"}
   :attr     {:on-mouse-over #(println "OVER")
              :on-mouse-out #(println "AND OUT")
              ;:class "gregg"
              ;:style {:color "red"}
  }
   :children [[label :label "Start"]
              [line
               :size "10px"
               :attr     {:on-mouse-over #(println "LINE1-OVER")
                          :on-mouse-out #(println "LINE1-OUT")}]
              [gap :size "100%"]
              [line
               :size "10px"
               :attr     {:on-mouse-over #(println "LINE2-OVER")
                          :on-mouse-out #(println "LINE2-OUT")}]
              [md-circle-icon-button
               :md-icon-name "md-undo"
               :disabled?    false
               :on-click     #()]
              [md-circle-icon-button
               :md-icon-name "md-undo"
               :disabled?    true
               :on-click     #()]
              [md-circle-icon-button
               :md-icon-name "md-shop"
               :disabled?    false
               :on-click     #()]
              [md-circle-icon-button
               :md-icon-name "md-cast"
               :disabled?    false
               :on-click     #()]
              [label :label "End"]]])


(defn notes
  []
  [v-box
   :width    "500px"
   :style    {:font-size "small"}
   :children [[:div.h4 "General notes"]
              [:ul
               [:li "*** TODO ***"]]]])


(defn panel
  []
  (let [selected-demo-id (reagent/atom 1)]
    (fn []
      [v-box
       :children [[panel-title "Modal Components"]
                  [h-box
                   :gap      "50px"
                   :children [[notes]
                              [v-box
                               :gap       "15px"
                               :size      "auto"
                               :min-width "500px"
                               :margin    "20px 0px 0px 0px"
                               :children  [[h-box
                                            :gap      "10px"
                                            :align    :center
                                            :children [[label :label "Select a demo"]
                                                       [single-dropdown
                                                        :choices   demos
                                                        :model     selected-demo-id
                                                        :width     "300px"
                                                        :on-change #(reset! selected-demo-id %)]]]
                                           [gap :size "0px"] ;; Force a bit more space here
                                           (case @selected-demo-id
                                             1 [demo1]
                                             2 [demo2])]]]]]])))<|MERGE_RESOLUTION|>--- conflicted
+++ resolved
@@ -1,15 +1,9 @@
 (ns re-demo.modals
   (:require-macros [cljs.core.async.macros :refer [go]])
   (:require [re-com.util     :as    util]
-<<<<<<< HEAD
-            [re-com.core     :refer [button label spinner progress-bar title]]
-            [re-com.box      :refer [h-box v-box box gap]]
-            [re-com.dropdown :refer [single-dropdown filter-choices-by-keyword]]
-=======
             [re-com.core     :refer [button label spinner progress-bar title md-circle-icon-button]]
             [re-com.box      :refer [h-box v-box box gap line]]
-            [re-com.dropdown :refer [single-dropdown find-choice filter-choices-by-keyword]]
->>>>>>> 6ffbff95
+            [re-com.dropdown :refer [single-dropdown filter-choices-by-keyword]]
             [re-com.popover  :refer [popover-content-wrapper popover-anchor-wrapper]]
             [re-com.modal    :refer [modal-window cancel-button looper domino-process]]
             [cljs.core.async :refer [<! >! chan close! put! take! alts! timeout]]
