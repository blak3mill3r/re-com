(ns re-demo.welcome
   (:require [reagent.core :as reagent]
<<<<<<< HEAD
             [re-com.core  :refer [gap-old]]))
=======
             [re-demo.util :refer [title]]
             [re-com.box   :refer [h-box v-box box gap]]
             [re-com.core  :refer [gap]]))
>>>>>>> b81a91a6




(defn panel
  []
<<<<<<< HEAD
  [:div
   [:h2.page-header "Re-Com"]
   [:p "Re-com is a component library for Reagent. "]

   [gap-old :height 15]

   [:p "It makes use of:"]
   [:ul
    [:li [:a
          {:href "http://getbootstrap.com/"
           :target "_blank"}
          "Bootstrap"]]
    [:li [:p
          "and, in some cases, "
          [:a
           {:href "https://developer.mozilla.org/en-US/docs/Web/Guide/CSS/Flexible_boxes"
            :target "_blank"}
           "Flex Box"]
          " so that's Chrome, Firefox, and IE 11!"]]]

   [gap-old :height 20]

   [:p "Reagent tutorials and further explanation:"]

   [:ul
    [:li [:a
          {:href "https://github.com/holmsand/reagent/tree/master/examples"
           :target "_blank"}
          "The official examples"]]
    [:li [:p
          [:a
           {:href "https://github.com/jonase/reagent-tutorial"
            :target "_blank"}
           "The om tutorial port - By Jonas Enlund"]]]]])
=======
  [v-box
   :children [[title "Re-Com"]

                        [:p "Re-com is a component library for Reagent. "]
                        [gap :height 15]
                        [:p "It makes use of:"]
                        [:ul
                         [:li [:a
                               {:href "http://getbootstrap.com/"
                                :target "_blank"}
                               "Bootstrap"]]
                         [:li [:p

                               [:a
                                {:href "https://developer.mozilla.org/en-US/docs/Web/Guide/CSS/Flexible_boxes"
                                 :target "_blank"}
                                "Flex Box"]]]]

                        [:p
                         "Use of Flexbox means Chrome, Firefox or IE11."]
                        [:p
                         "So that's not the retail web which is full of IE10 and IE9. "]
                        [:p
                         "But it does include chrome apps, or desktop grade apps written in atom-shell or nodewebkit,  etc."]


                        [gap :height 20]

                        [:p "Reagent tutorials and further explanation:"]

                        [:ul
                         [:li [:a
                               {:href "https://github.com/holmsand/reagent/tree/master/examples"
                                :target "_blank"}
                               "The official examples"]]
                         [:li [:p
                               [:a
                                {:href "https://github.com/jonase/reagent-tutorial"
                                 :target "_blank"}
                                "The om tutorial port - By Jonas Enlund"]]]]]])
>>>>>>> b81a91a6
<|MERGE_RESOLUTION|>--- conflicted
+++ resolved
@@ -1,92 +1,49 @@
 (ns re-demo.welcome
-   (:require [reagent.core :as reagent]
-<<<<<<< HEAD
-             [re-com.core  :refer [gap-old]]))
-=======
-             [re-demo.util :refer [title]]
-             [re-com.box   :refer [h-box v-box box gap]]
-             [re-com.core  :refer [gap]]))
->>>>>>> b81a91a6
-
-
+  (:require [reagent.core :as reagent]
+            [re-demo.util :refer [title]]
+            [re-com.box   :refer [h-box v-box box gap]]
+            [re-com.core  :refer [gap-old]]))
 
 
 (defn panel
   []
-<<<<<<< HEAD
-  [:div
-   [:h2.page-header "Re-Com"]
-   [:p "Re-com is a component library for Reagent. "]
-
-   [gap-old :height 15]
-
-   [:p "It makes use of:"]
-   [:ul
-    [:li [:a
-          {:href "http://getbootstrap.com/"
-           :target "_blank"}
-          "Bootstrap"]]
-    [:li [:p
-          "and, in some cases, "
-          [:a
-           {:href "https://developer.mozilla.org/en-US/docs/Web/Guide/CSS/Flexible_boxes"
-            :target "_blank"}
-           "Flex Box"]
-          " so that's Chrome, Firefox, and IE 11!"]]]
-
-   [gap-old :height 20]
-
-   [:p "Reagent tutorials and further explanation:"]
-
-   [:ul
-    [:li [:a
-          {:href "https://github.com/holmsand/reagent/tree/master/examples"
-           :target "_blank"}
-          "The official examples"]]
-    [:li [:p
-          [:a
-           {:href "https://github.com/jonase/reagent-tutorial"
-            :target "_blank"}
-           "The om tutorial port - By Jonas Enlund"]]]]])
-=======
   [v-box
    :children [[title "Re-Com"]
 
-                        [:p "Re-com is a component library for Reagent. "]
-                        [gap :height 15]
-                        [:p "It makes use of:"]
-                        [:ul
-                         [:li [:a
-                               {:href "http://getbootstrap.com/"
-                                :target "_blank"}
-                               "Bootstrap"]]
-                         [:li [:p
+              [:p "Re-com is a component library for Reagent. "]
+              [gap-old :height 15]
+              [:p "It makes use of:"]
+              [:ul
+               [:li [:a
+                     {:href "http://getbootstrap.com/"
+                      :target "_blank"}
+                     "Bootstrap"]]
+               [:li [:p
 
-                               [:a
-                                {:href "https://developer.mozilla.org/en-US/docs/Web/Guide/CSS/Flexible_boxes"
-                                 :target "_blank"}
-                                "Flex Box"]]]]
+                     [:a
+                      {:href "https://developer.mozilla.org/en-US/docs/Web/Guide/CSS/Flexible_boxes"
+                       :target "_blank"}
+                      "Flex Box"]]]]
 
-                        [:p
-                         "Use of Flexbox means Chrome, Firefox or IE11."]
-                        [:p
-                         "So that's not the retail web which is full of IE10 and IE9. "]
-                        [:p
-                         "But it does include chrome apps, or desktop grade apps written in atom-shell or nodewebkit,  etc."]
+              [:p
+               "Use of Flexbox means Chrome, Firefox or IE11."]
+              [:p
+               "So that's not the retail web which is full of IE10 and IE9. "]
+              [:p
+               "But it does include chrome apps, or desktop grade apps written in atom-shell or nodewebkit,  etc."]
 
 
-                        [gap :height 20]
+              [gap-old :height 20]
 
-                        [:p "Reagent tutorials and further explanation:"]
+              [:p "Reagent tutorials and further explanation:"]
 
-                        [:ul
-                         [:li [:a
-                               {:href "https://github.com/holmsand/reagent/tree/master/examples"
-                                :target "_blank"}
-                               "The official examples"]]
-                         [:li [:p
-                               [:a
-                                {:href "https://github.com/jonase/reagent-tutorial"
-                                 :target "_blank"}
-                                "The om tutorial port - By Jonas Enlund"]]]]]])
->>>>>>> b81a91a6
+              [:ul
+               [:li [:a
+                     {:href "https://github.com/holmsand/reagent/tree/master/examples"
+                      :target "_blank"}
+                     "The official examples"]]
+               [:li [:p
+                     [:a
+                      {:href "https://github.com/jonase/reagent-tutorial"
+                       :target "_blank"}
+                      "The om tutorial port - By Jonas Enlund"]]]]]])