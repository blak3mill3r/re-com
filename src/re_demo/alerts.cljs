(ns re-demo.alerts
  (:require [re-com.util        :refer [insert-nth remove-id-item]]
            [re-com.core        :refer [button label title]]
            [re-com.tabs        :refer [vertical-bar-tabs]]
            [re-com.box         :refer [h-box v-box box gap]]
            [re-com.dropdown    :refer [single-dropdown filter-choices-by-keyword]]
            [re-com.alert       :refer [alert-box alert-list alert-box-args-desc alert-list-args-desc]]
            [re-demo.utils      :refer [panel-title component-title args-table]]
            [reagent.core       :as    reagent]))



(defn alert-box-demo
  []
  (let [show-alert (reagent/atom true)
        show-alert1 (reagent/atom true)
        show-alert2 (reagent/atom true)]
    (fn []
      [h-box
       :gap      "50px"
       :children [[v-box
                   :gap      "10px"
                   :style    {:font-size "small"}
                   :children [[component-title"[alert-box ... ]"]
                              [label :label "A component which renders a single alert-box."]
                              [args-table   alert-box-args-desc]]]
                  [v-box
                   :gap "10px"
                   :children [[component-title  "Demo"]
                              (if @show-alert
                                [alert-box
                                 :id         1
                                 :alert-type "info"
                                 :heading    "Sample Alert Heading"
                                 :body       [:p "This alert has an :alert-type of 'info' and includes a :heading, a :body and a close button. Click the x to close it."]
                                 :closeable? true
                                 :on-close   #(reset! show-alert false)]
                                [:p {:style {:text-align "center" :margin "30px"}} "[You closed me]"])

<<<<<<< HEAD
       [:br]
       [:br]
       [:br]
       [:p "Further Variations ..."]
       (when @show-alert1
         [:div
          [alert-box
           :alert-type "info"
           :heading    "Alert with :heading but no :body"
           :closeable? true
           :on-close   #(reset! show-alert1 false)]])
       (when @show-alert2
         [:div
          [alert-box
           :alert-type "warning"
           :body       "Alert with :body but no :heading (:padding set to 6px)"
           :padding    "6px"
           :closeable? true
           :on-close   #(reset! show-alert2 false)]])
       [alert-box
        :alert-type "danger"
        :heading    ":alert-type is \"danger\""
        :body       [:span "This is the :body of an danger-styled alert with :closeable? omitted (defaults to false). " [:a {:href "http://google.com" :target "_blank"} "Link to Google"]]]])))
=======
                              [:br]
                              [:br]
                              [:br]
                              [:p "Further Variations ..."]
                              (when @show-alert1
                                [:div
                                 [alert-box
                                  :alert-type "info"
                                  :heading    "Alert with :heading but no :body"
                                  :closeable? true
                                  :on-close   #(reset! show-alert1 false)]])
                              (when @show-alert2
                                [:div
                                 [alert-box
                                  :alert-type "warning"
                                  :body       "Alert with :body but no :heading (:padding set to 4px)"
                                  :padding    "4px"
                                  :closeable? true
                                  :on-close   #(reset! show-alert2 false)]])
                              [alert-box
                               :alert-type "danger"
                               :heading    ":alert-type is \"danger\""
                               :body       [:span "This is the :body of an danger-styled alert with :closeable? omitted (defaults to false). " [:a {:href "http://google.com" :target "_blank"} "Link to Google"]]]]]]])))
>>>>>>> 6e6427ea


(defn add-alert
  [alerts id alert-type {:keys [heading body]}]
  (let [alert {:id id :alert-type alert-type :heading heading :body body :padding "8px" :closeable? true}]
    (reset! alerts (insert-nth @alerts 0 alert))))


(defn alert-list-demo
  []
  (let [alerts       (reagent/atom [])]
    (add-alert alerts 0 "danger"  {:heading "Woa! something bad happened" :body "Next time you should take more care!  Next time you should take more care! Next time you should take more care!"})
    (add-alert alerts 1 "info"    {:heading "News Flash!" :body "The rain in Spain often falls on the mountatins too"})
    (add-alert alerts 2 "info"    {:heading "Here's some info" :body "The rain in Spain falls mainly on the plain"})
    (add-alert alerts 3 "warning" {:heading "\"Oh bother\", said Pooh. And then ..." :body "\"Some people care too much. I think it's called love.\""})

    (fn []
      [h-box
       :gap      "50px"
       :children [[v-box
                   :gap      "10px"
                   :style    {:font-size "small"}
                   :children [[component-title "[alert-list ... ]"]
                              [label :label "A component which renders a list of alert-boxes vertically."]
                              [args-table   alert-list-args-desc]]]
                  [v-box
                   :gap "10px"
                   :children [[component-title  "Demo"]
                              [:p "Press the 'Add alert' button to add some more."]
                              [:p ":max-height is set to 300px and a custom 'dotted' :border-style is set in this case."]
                              [alert-list
                               :alerts       alerts
                               :on-close     #(reset! alerts (remove-id-item % @alerts))
                               :max-height   "300px"
                               :border-style "1px dashed lightgrey"]
                              [button
                               :label "Add alert"
                               :style {:width "100px"}
                               :on-click #(add-alert alerts (gensym) "info" {:heading "New alert" :body "This alert was added byt the \"Add alert\" button ."})]]]]])))



(def demos [{:id 0 :label "alert-box"  :component alert-box-demo}
            {:id 1 :label "alert-list" :component alert-list-demo}])

(defn panel
  []
  (let [selected-demo-id (reagent/atom 0)]
    (fn []
      [v-box
       :gap "10px"
       :children [[panel-title "Alert Components"]
                  [h-box
                   :gap      "50px"
<<<<<<< HEAD
                   :children [[notes]
                              [v-box
                               :gap       "15px"
                               :size      "auto"
                               :width     "500px"
                               :margin    "20px 0px 0px 0px"
                               :children  [[h-box
                                            :gap      "10px"
                                            :align    :center
                                            :children [[label :label "Select a demo"]
                                                       [single-dropdown
                                                        :choices   demos
                                                        :model     selected-demo-id
                                                        :width     "150px"
                                                        :on-change #(reset! selected-demo-id %)]]]
                                           [gap :size "0px"]       ;; will cause double the normal gap
                                           (case @selected-demo-id
                                             1 [demo1]
                                             2 [demo2])]]]]]])))
=======
                   :children [[vertical-bar-tabs
                               :model selected-demo-id
                               :tabs demos
                               :on-change #(reset! selected-demo-id %)]
                              [(get-in demos [@selected-demo-id :component])]]]]])))
>>>>>>> 6e6427ea
<|MERGE_RESOLUTION|>--- conflicted
+++ resolved
@@ -37,31 +37,6 @@
                                  :on-close   #(reset! show-alert false)]
                                 [:p {:style {:text-align "center" :margin "30px"}} "[You closed me]"])
 
-<<<<<<< HEAD
-       [:br]
-       [:br]
-       [:br]
-       [:p "Further Variations ..."]
-       (when @show-alert1
-         [:div
-          [alert-box
-           :alert-type "info"
-           :heading    "Alert with :heading but no :body"
-           :closeable? true
-           :on-close   #(reset! show-alert1 false)]])
-       (when @show-alert2
-         [:div
-          [alert-box
-           :alert-type "warning"
-           :body       "Alert with :body but no :heading (:padding set to 6px)"
-           :padding    "6px"
-           :closeable? true
-           :on-close   #(reset! show-alert2 false)]])
-       [alert-box
-        :alert-type "danger"
-        :heading    ":alert-type is \"danger\""
-        :body       [:span "This is the :body of an danger-styled alert with :closeable? omitted (defaults to false). " [:a {:href "http://google.com" :target "_blank"} "Link to Google"]]]])))
-=======
                               [:br]
                               [:br]
                               [:br]
@@ -85,7 +60,6 @@
                                :alert-type "danger"
                                :heading    ":alert-type is \"danger\""
                                :body       [:span "This is the :body of an danger-styled alert with :closeable? omitted (defaults to false). " [:a {:href "http://google.com" :target "_blank"} "Link to Google"]]]]]]])))
->>>>>>> 6e6427ea
 
 
 (defn add-alert
@@ -140,30 +114,8 @@
        :children [[panel-title "Alert Components"]
                   [h-box
                    :gap      "50px"
-<<<<<<< HEAD
-                   :children [[notes]
-                              [v-box
-                               :gap       "15px"
-                               :size      "auto"
-                               :width     "500px"
-                               :margin    "20px 0px 0px 0px"
-                               :children  [[h-box
-                                            :gap      "10px"
-                                            :align    :center
-                                            :children [[label :label "Select a demo"]
-                                                       [single-dropdown
-                                                        :choices   demos
-                                                        :model     selected-demo-id
-                                                        :width     "150px"
-                                                        :on-change #(reset! selected-demo-id %)]]]
-                                           [gap :size "0px"]       ;; will cause double the normal gap
-                                           (case @selected-demo-id
-                                             1 [demo1]
-                                             2 [demo2])]]]]]])))
-=======
                    :children [[vertical-bar-tabs
                                :model selected-demo-id
                                :tabs demos
                                :on-change #(reset! selected-demo-id %)]
-                              [(get-in demos [@selected-demo-id :component])]]]]])))
->>>>>>> 6e6427ea
+                              [(get-in demos [@selected-demo-id :component])]]]]])))